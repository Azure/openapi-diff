--- conflicted
+++ resolved
@@ -15,12 +15,10 @@
       - dependency-name: "@ts-common/source-map"
       - dependency-name: "@ts-common/string-map"
 
-<<<<<<< HEAD
       # locked to ^15.4.1, since newer majors include breaking changes that may impact us
       - dependency-name: "yargs"
-=======
+
       # devDependencies
 
       # Locked to "^20.0.0" to align with our minimum node version in package.json/engines
-      - dependency-name: "@types/node"
->>>>>>> 7c61ce72
+      - dependency-name: "@types/node"