--- conflicted
+++ resolved
@@ -35,26 +35,16 @@
     "yargs-parser": "^13.1.2"
   },
   "devDependencies": {
-    "@eslint/js": "^9.4.0",
-    "@types/eslint__js": "^8.42.3",
     "@types/jest": "^29.5.12",
     "@types/js-yaml": "^3.12.1",
     "@types/json-pointer": "^1.0.30",
     "@types/node": "^18.11.9",
     "@types/request": "^2.48.1",
     "@types/yargs": "^13.0.0",
-    "eslint": "^8.57.0",
     "jest": "^29.7.0",
-<<<<<<< HEAD
     "prettier": "^2.2.1",
     "ts-jest": "^29.1.2",
     "typescript": "~5.4.2"
-=======
-    "prettier": "^3.3.2",
-    "ts-jest": "^29.1.4",
-    "typescript": "~5.4.5",
-    "typescript-eslint": "^7.13.0"
->>>>>>> 415a8841
   },
   "homepage": "https://github.com/Azure/openapi-diff",
   "repository": {
@@ -96,24 +86,11 @@
     "dn.restore": "dotnet restore openapi-diff/OpenApiDiff.sln",
     "dn.build": "npm run dn.clean && npm run dn.restore && dotnet build -c release openapi-diff/OpenApiDiff.sln /nologo /clp:NoSummary",
     "dn.publish": "npm run dn.build && dotnet publish -c release openapi-diff/src/core/OpenApiDiff/OpenApiDiff.csproj",
-<<<<<<< HEAD
     "dn.test": "npm run lint && npm run dn.build && dotnet test openapi-diff/src/modeler/AutoRest.Swagger.Tests/AutoRest.Swagger.Tests.csproj",
     "tsc": "tsc",
     "ts.test": "tsc && jest",
     "test": "npm run dn.test && npm run ts.test",
     "prepack": "npm ci && npm run dn.publish && tsc",
     "lint": "biome check --fix"
-=======
-    "dn.test": "npm run dn.build && dotnet test openapi-diff/src/modeler/AutoRest.Swagger.Tests/AutoRest.Swagger.Tests.csproj",
-    "tsc": "tsc",
-    "ts.test": "tsc && jest",
-    "test": "npm run dn.test && npm run ts.test",
-    "lint": "eslint . --report-unused-disable-directives --max-warnings 0",
-    "lint:fix": "eslint . --fix",
-    "prettier": "prettier . --check --end-of-line auto",
-    "prettier:debug": "prettier . --check --end-of-line auto --log-level debug",
-    "prettier:write": "prettier . --end-of-line auto --write",
-    "prepack": "npm ci && npm run dn.publish && tsc"
->>>>>>> 415a8841
   }
 }