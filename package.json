{
  "name": "@azure/oad",
<<<<<<< HEAD
  "version": "0.8.12",
=======
  "version": "0.9.1",
>>>>>>> 206c6b3b
  "author": {
    "name": "Microsoft Corporation",
    "email": "azsdkteam@microsoft.com",
    "url": "https://github.com/Azure/openapi-diff"
  },
  "description": "OpenApi Specification Diff tool",
  "license": "MIT",
  "dependencies": {
    "@ts-common/fs": "^0.2.0",
    "@ts-common/iterator": "^0.3.6",
    "@ts-common/json": "^0.3.1",
    "@ts-common/json-parser": "^0.9.0",
    "@ts-common/source-map": "^0.5.0",
    "@ts-common/string-map": "^0.3.0",
    "acorn": "^5.7.4",
    "autorest": "^2.0.4407",
    "glob": "^7.1.3",
    "handlebars": "^4.5.3",
    "js-yaml": "^3.13.1",
    "json-pointer": "^0.6.0",
    "json-refs": "^3.0.13",
    "kind-of": "^6.0.3",
    "lodash": "^4.17.20",
    "minimist": "^1.2.3",
    "request": "^2.88.0",
    "set-value": "^4.0.1",
    "source-map": "^0.7.3",
    "tslib": "^1.9.3",
    "winston": "^2.3.0",
    "yargs": "^13.2.2",
    "yargs-parser": "^13.1.2"
  },
  "devDependencies": {
    "@types/jest": "^24.0.11",
    "@types/js-yaml": "^3.12.1",
    "@types/json-pointer": "^1.0.30",
    "@types/node": "^11.11.5",
    "@types/request": "^2.48.1",
    "@types/yargs": "^13.0.0",
    "jest": "^24.7.1",
    "ts-jest": "^24.0.2",
    "typescript": "^3.4.3",
    "prettier": "^2.2.1",
    "tslint": "~5.17.0",
    "tslint-config-prettier": "^1.18.0",
    "tslint-plugin-prettier": "^2.0.1"
  },
  "homepage": "https://github.com/Azure/openapi-diff",
  "repository": {
    "type": "git",
    "url": "https://github.com/Azure/openapi-diff.git"
  },
  "bugs": {
    "url": "https://github.com/Azure/openapi-diff/issues"
  },
  "engines": {
    "node": ">=10.0.0"
  },
  "files": [
    "dist/lib",
    "dist/index.*",
    "dist/cli.*",
    "dlls",
    "src/index.ts",
    "src/cli.ts",
    "src/lib",
    "template/*",
    "package.json",
    "README.md",
    "LICENSE"
  ],
  "main": "./dist/index.js",
  "types": "./dist/index.d.ts",
  "bin": {
    "oad": "./dist/cli.js"
  },
  "jest": {
    "collectCoverage": true,
    "collectCoverageFrom": [
      "dist/**/*.js"
    ],
    "testMatch": [
      "**/*test.js"
    ]
  },
  "scripts": {
    "dn.clean": "dotnet clean openapi-diff/OpenApiDiff.sln",
    "dn.restore": "dotnet restore openapi-diff/OpenApiDiff.sln",
    "dn.build": "npm run dn.clean && npm run dn.restore && dotnet build -c release openapi-diff/OpenApiDiff.sln /nologo /clp:NoSummary",
    "dn.publish": "npm run dn.build && dotnet publish -c release openapi-diff/src/core/OpenApiDiff/OpenApiDiff.csproj",
    "dn.test": "npm run tslint && npm run dn.build && dotnet test openapi-diff/src/modeler/AutoRest.Swagger.Tests/AutoRest.Swagger.Tests.csproj",
    "tsc": "tsc",
    "ts.test": "tsc && jest",
    "test": "npm run dn.test && npm run ts.test",
    "prepack": "npm install && npm run dn.publish && tsc",
    "tslint": "tslint --project tsconfig.json ./src/**/*.ts ",
    "tslint-fix": "tslint --fix --project tsconfig.json ./src/**/*.ts",
    "tslint-check": "tslint-config-prettier-check ./tslint.json"
  }
}<|MERGE_RESOLUTION|>--- conflicted
+++ resolved
@@ -1,10 +1,6 @@
 {
   "name": "@azure/oad",
-<<<<<<< HEAD
-  "version": "0.8.12",
-=======
   "version": "0.9.1",
->>>>>>> 206c6b3b
   "author": {
     "name": "Microsoft Corporation",
     "email": "azsdkteam@microsoft.com",
