--- conflicted
+++ resolved
@@ -31,13 +31,8 @@
     "@types/js-yaml": "^4.0.9",
     "@types/json-pointer": "^1.0.30",
     "@types/node": "^20.0.0",
-<<<<<<< HEAD
     "@types/yargs": "^15.0.19",
-    "eslint": "^8.57.0",
-=======
-    "@types/yargs": "^13.0.0",
     "eslint": "^9.36.0",
->>>>>>> f57d4585
     "jest": "^30.1.3",
     "prettier": "^3.3.2",
     "ts-jest": "^29.1.4",
