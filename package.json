--- conflicted
+++ resolved
@@ -9,22 +9,12 @@
   "description": "OpenApi Specification Diff tool",
   "license": "MIT",
   "dependencies": {
-<<<<<<< HEAD
     "@ts-common/fs": "0.2.0",
     "@ts-common/iterator": "0.3.6",
     "@ts-common/json": "0.3.1",
     "@ts-common/json-parser": "0.9.0",
     "@ts-common/source-map": "0.5.0",
     "@ts-common/string-map": "0.3.0",
-    "acorn": "^5.7.4",
-=======
-    "@ts-common/fs": "^0.2.0",
-    "@ts-common/iterator": "^0.3.6",
-    "@ts-common/json": "^0.3.1",
-    "@ts-common/json-parser": "^0.9.0",
-    "@ts-common/source-map": "^0.5.0",
-    "@ts-common/string-map": "^0.3.0",
->>>>>>> ef0a7c20
     "autorest": "^3.6.1",
     "js-yaml": "^3.13.1",
     "json-pointer": "0.6.2",
