--- conflicted
+++ resolved
@@ -20,13 +20,7 @@
     "json-pointer": "0.6.2",
     "json-refs": "^3.0.15",
     "lodash": "^4.17.21",
-<<<<<<< HEAD
-    "minimist": "^1.2.8",
-    "source-map": "^0.7.4",
-=======
-    "set-value": "^4.1.0",
     "source-map": "0.7.6",
->>>>>>> 7d8fec08
     "tslib": "^2.6.3",
     "winston": "^3.13.0",
     "yargs": "^13.2.2",
