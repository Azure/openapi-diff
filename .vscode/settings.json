{
<<<<<<< HEAD
  "cSpell.words": ["yzhang"]
=======
    "cSpell.words": [
    ],
    "azure-pipelines.1ESPipelineTemplatesSchemaFile": true
>>>>>>> 415a8841
}<|MERGE_RESOLUTION|>--- conflicted
+++ resolved
@@ -1,9 +1,4 @@
 {
-<<<<<<< HEAD
-  "cSpell.words": ["yzhang"]
-=======
-    "cSpell.words": [
-    ],
-    "azure-pipelines.1ESPipelineTemplatesSchemaFile": true
->>>>>>> 415a8841
+  "cSpell.words": [],
+  "azure-pipelines.1ESPipelineTemplatesSchemaFile": true
 }