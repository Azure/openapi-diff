# Changelog

## 0.12.2 2025-09-22

<<<<<<< HEAD
- pin pre-release dependencies
  - `@ts-common/fs` to `0.2.0`
  - `@ts-common/iterator` to `0.3.6`
  - `@ts-common/json` to `0.3.1`
  - `@ts-common/json-parser` to `0.9.0`
  - `@ts-common/source-map` to `0.5.0`
  - `@ts-common/string-map` to `0.3.0`
  - `json-pointer` to `0.6.2`
  - `source-map` to `0.7.6`
=======
- remove unused dependencies
  - acorn
>>>>>>> ef0a7c20

## 0.12.1 2025-09-18

- removed unused dependency 'glob'

## 0.12.0 2025-08-29

- replaced dependency 'request' with built-in fetch() API
- replaced child_process.exec() with execFile()
- require Node >= 20

## 0.11.0 2025-08-11

- upgraded Newtonsoft.Json from 9.0.1 to 13.0.1

## 0.10.14 2025-06-19

- escaped the input string when construct the autorest command

## 0.10.5 Released on 2024-02-16

- update source map version from 0.7.3 to 0.7.4 so that it works with Node 18.
- fix minor code issues that were blocking local run
- update docs

## 0.10.4 Released on 2023-01-10

- fix rule index & support additionalProperties:true

## 0.10.3 Released on 2022-11-29

- fix adding enum value & command line exception

## 0.10.2 Released on 2022-11-02

- bugfix for RequiredStatusChange

## 0.10.1 Released on 2022-10-15

- Bugfixes for ReferenceRedirection,AddedPropertyInResponse,DefaultValueChanged.

## 0.10.0 Released on 2022-09-15

- Added rules: AddedXmsEnum,RemovedXmsEnum,XmsEnumChanged.

## 0.9.7 Released on 2022-08-15

- change rule 'TypeChanged' to 'Info' if adding 'type:object' to an schema with "properties".

## 0.9.6 Released on 2022-06-09

- using autorest v3.6.1'.

## 0.9.3 Released on 2022-02-09

- bugfix for 'ConstraintIsStronger'.

## 0.9.2 Released on 2022-01-05

- bugfix for transforming path level parameters.

## 0.9.1 Released on 2021-07-26

- bugfix for rules -- 'addOptionalProperty' & 'ParameterInHasChanged'.

## 0.9.0 Released on 2021-07-21

- add new rule 'removedOptionalParameter'.
- bugfix for 'RequestBodyFormatNoLongerSupported' & 'ResponseBodyFormatNowSupported'
- upgrade dotnet core version from 2.0 to 3.1.

## 0.8.12 Released on 2021-06-25

- bug fix for checking circular allOf.
## 0.8.11 Released on 2021-05-31

- ConstraintIsWeaker & ConstraintIsStronger do not check adding/removing enum values.
- Always report AddedEnumValue/RemovedEnumValue no matter it's the context is in request or response.

## 0.8.10 Released on 2021-04-12

- Fixed bug: 'autorest' fails to acquire lock possibly due to running concurrently.

## 0.8.9 Released on 2021-04-08

- Fixed incompatible implementation with doc for 'XmsLongRunningOperationChanged'.

## 0.8.8 Released on 2021-03-19

- Fixed issue of rule 'AddedOptionalProperty'.

## 0.8.7 Released on 2021-02-24

- Add new rule - XmsLongRunningOperationChanged.
- Add new rule - AddedOptionalProperty.

## 0.8.6 Released on 2021-01-18

- Add new rule - AddingOptionalParameter.

## 0.8.5

- Fixed bug: multiple level 'allOf' comparing fails. 

## 0.8.4

- Add new rule ChangedParameter order.
- Expands "allOf" to compare.

## 0.8.2

- Fixed issue : Adding optional property to a model and the properties of the model is null, tool reports AddRequiredProperty.

## 0.8.1

- Fixed issue : can not find `node` path when running in pipeline.
- Fixed issue : can not find correct `autorest` path when When oad is installed globally.

## 0.8.0 Released on 2020-05-11

- Unify paths and x-ms-paths in the swagger then compare the unified swagger so that it consider not a breaking when you move a path from `paths` to `x-ms-path` without any other changes.

## 0.7.1 Released on 2020-04-21

- Fixed issue with common parameters.[#160](https://github.com/Azure/openapi-diff/pull/160)

## 0.6.3 Released on 2019-04-22

- Fixed autorest path.

## 0.5.2 Release on 2019-04-19.

- Fixed issue with null Enums.

## 0.5.0 Release on 2019-04-12.

- Update to TS 3.4 and 'types'.

## 0.4.3 Release on 2019-04-04.

- Fixed issue with `AddedPath`.

## 0.4.2 Release on 2019-04-03.

- Fixed issue with logging.

## 0.4.1 Release on 2019-04-03.

- Fixed issue with models that are not reference. [#136](https://github.com/Azure/openapi-diff/pull/136)

## 0.1.13 Released on 2019-01-03.

- Fixed security vulnerability issue reported in github. [#121](https://github.com/Azure/openapi-diff/pull/121)

## 0.1.12 Released on 2018-05-19.

- Added support for readme tags.

## 0.1.11 Released on 2018-05-14

- Fix crash on no operation parameters . [#86](https://github.com/Azure/openapi-diff/issues/86)

## 0.1.10 Released on 2018-03-15

- Fix crash when there are no required parameters. [#107](https://github.com/Azure/openapi-diff/issues/107)

## 0.1.9 Released on 2017-10-23

- Fix publishing issue of 0.1.8 where some dlls were missing.

## 0.1.8 Released on 2017-10-20

- Updating to use AutoRest 2. This solves [#105](https://github.com/Azure/openapi-diff/issues/105)

## 0.1.7 Released on 2017-08-10.

- Chaining the promises upto `compare` method and gracefully exiting application [#88](https://github.com/Azure/openapi-diff/issues/88)

## 0.1.x Released on 2017-07-18.

- All issues associated with this release can be found using this filter [Sprint-103](https://github.com/Azure/openapi-diff/issues?q=label%3ASprint-103+is%3Aclosed) [Sprint-104](https://github.com/Azure/openapi-diff/issues?utf8=%E2%9C%93&q=label%3ASprint-104%20is%3Aclosed)

## Added

- Initial release of oad.<|MERGE_RESOLUTION|>--- conflicted
+++ resolved
@@ -2,7 +2,8 @@
 
 ## 0.12.2 2025-09-22
 
-<<<<<<< HEAD
+- remove unused dependencies
+  - acorn
 - pin pre-release dependencies
   - `@ts-common/fs` to `0.2.0`
   - `@ts-common/iterator` to `0.3.6`
@@ -12,10 +13,6 @@
   - `@ts-common/string-map` to `0.3.0`
   - `json-pointer` to `0.6.2`
   - `source-map` to `0.7.6`
-=======
-- remove unused dependencies
-  - acorn
->>>>>>> ef0a7c20
 
 ## 0.12.1 2025-09-18
 
