--- conflicted
+++ resolved
@@ -3,12 +3,10 @@
 ## 0.12.2 2025-09-22
 
 - remove unused dependencies
-<<<<<<< HEAD
-  - set-value
-=======
   - acorn
   - kind-of
   - minimist
+  - set-value
 - pin pre-release dependencies
   - `@ts-common/fs` to `0.2.0`
   - `@ts-common/iterator` to `0.3.6`
@@ -18,7 +16,6 @@
   - `@ts-common/string-map` to `0.3.0`
   - `json-pointer` to `0.6.2`
   - `source-map` to `0.7.6`
->>>>>>> 7d8fec08
 
 ## 0.12.1 2025-09-18
 
