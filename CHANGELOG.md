# Changelog

## 0.12.2 2025-09-22

- remove unused dependencies
  - acorn
<<<<<<< HEAD
- pin pre-release dependencies
  - `@ts-common/fs` to `0.2.0`
  - `@ts-common/iterator` to `0.3.6`
  - `@ts-common/json` to `0.3.1`
  - `@ts-common/json-parser` to `0.9.0`
  - `@ts-common/source-map` to `0.5.0`
  - `@ts-common/string-map` to `0.3.0`
  - `json-pointer` to `0.6.2`
  - `source-map` to `0.7.6`
=======
  - kind-of
>>>>>>> bdd4ec05

## 0.12.1 2025-09-18

- removed unused dependency 'glob'

## 0.12.0 2025-08-29

- replaced dependency 'request' with built-in fetch() API
- replaced child_process.exec() with execFile()
- require Node >= 20

## 0.11.0 2025-08-11

- upgraded Newtonsoft.Json from 9.0.1 to 13.0.1

## 0.10.14 2025-06-19

- escaped the input string when construct the autorest command

## 0.10.5 Released on 2024-02-16

- update source map version from 0.7.3 to 0.7.4 so that it works with Node 18.
- fix minor code issues that were blocking local run
- update docs

## 0.10.4 Released on 2023-01-10

- fix rule index & support additionalProperties:true

## 0.10.3 Released on 2022-11-29

- fix adding enum value & command line exception

## 0.10.2 Released on 2022-11-02

- bugfix for RequiredStatusChange

## 0.10.1 Released on 2022-10-15

- Bugfixes for ReferenceRedirection,AddedPropertyInResponse,DefaultValueChanged.

## 0.10.0 Released on 2022-09-15

- Added rules: AddedXmsEnum,RemovedXmsEnum,XmsEnumChanged.

## 0.9.7 Released on 2022-08-15

- change rule 'TypeChanged' to 'Info' if adding 'type:object' to an schema with "properties".

## 0.9.6 Released on 2022-06-09

- using autorest v3.6.1'.

## 0.9.3 Released on 2022-02-09

- bugfix for 'ConstraintIsStronger'.

## 0.9.2 Released on 2022-01-05

- bugfix for transforming path level parameters.

## 0.9.1 Released on 2021-07-26

- bugfix for rules -- 'addOptionalProperty' & 'ParameterInHasChanged'.

## 0.9.0 Released on 2021-07-21

- add new rule 'removedOptionalParameter'.
- bugfix for 'RequestBodyFormatNoLongerSupported' & 'ResponseBodyFormatNowSupported'
- upgrade dotnet core version from 2.0 to 3.1.

## 0.8.12 Released on 2021-06-25

- bug fix for checking circular allOf.
## 0.8.11 Released on 2021-05-31

- ConstraintIsWeaker & ConstraintIsStronger do not check adding/removing enum values.
- Always report AddedEnumValue/RemovedEnumValue no matter it's the context is in request or response.

## 0.8.10 Released on 2021-04-12

- Fixed bug: 'autorest' fails to acquire lock possibly due to running concurrently.

## 0.8.9 Released on 2021-04-08

- Fixed incompatible implementation with doc for 'XmsLongRunningOperationChanged'.

## 0.8.8 Released on 2021-03-19

- Fixed issue of rule 'AddedOptionalProperty'.

## 0.8.7 Released on 2021-02-24

- Add new rule - XmsLongRunningOperationChanged.
- Add new rule - AddedOptionalProperty.

## 0.8.6 Released on 2021-01-18

- Add new rule - AddingOptionalParameter.

## 0.8.5

- Fixed bug: multiple level 'allOf' comparing fails. 

## 0.8.4

- Add new rule ChangedParameter order.
- Expands "allOf" to compare.

## 0.8.2

- Fixed issue : Adding optional property to a model and the properties of the model is null, tool reports AddRequiredProperty.

## 0.8.1

- Fixed issue : can not find `node` path when running in pipeline.
- Fixed issue : can not find correct `autorest` path when When oad is installed globally.

## 0.8.0 Released on 2020-05-11

- Unify paths and x-ms-paths in the swagger then compare the unified swagger so that it consider not a breaking when you move a path from `paths` to `x-ms-path` without any other changes.

## 0.7.1 Released on 2020-04-21

- Fixed issue with common parameters.[#160](https://github.com/Azure/openapi-diff/pull/160)

## 0.6.3 Released on 2019-04-22

- Fixed autorest path.

## 0.5.2 Release on 2019-04-19.

- Fixed issue with null Enums.

## 0.5.0 Release on 2019-04-12.

- Update to TS 3.4 and 'types'.

## 0.4.3 Release on 2019-04-04.

- Fixed issue with `AddedPath`.

## 0.4.2 Release on 2019-04-03.

- Fixed issue with logging.

## 0.4.1 Release on 2019-04-03.

- Fixed issue with models that are not reference. [#136](https://github.com/Azure/openapi-diff/pull/136)

## 0.1.13 Released on 2019-01-03.

- Fixed security vulnerability issue reported in github. [#121](https://github.com/Azure/openapi-diff/pull/121)

## 0.1.12 Released on 2018-05-19.

- Added support for readme tags.

## 0.1.11 Released on 2018-05-14

- Fix crash on no operation parameters . [#86](https://github.com/Azure/openapi-diff/issues/86)

## 0.1.10 Released on 2018-03-15

- Fix crash when there are no required parameters. [#107](https://github.com/Azure/openapi-diff/issues/107)

## 0.1.9 Released on 2017-10-23

- Fix publishing issue of 0.1.8 where some dlls were missing.

## 0.1.8 Released on 2017-10-20

- Updating to use AutoRest 2. This solves [#105](https://github.com/Azure/openapi-diff/issues/105)

## 0.1.7 Released on 2017-08-10.

- Chaining the promises upto `compare` method and gracefully exiting application [#88](https://github.com/Azure/openapi-diff/issues/88)

## 0.1.x Released on 2017-07-18.

- All issues associated with this release can be found using this filter [Sprint-103](https://github.com/Azure/openapi-diff/issues?q=label%3ASprint-103+is%3Aclosed) [Sprint-104](https://github.com/Azure/openapi-diff/issues?utf8=%E2%9C%93&q=label%3ASprint-104%20is%3Aclosed)

## Added

- Initial release of oad.<|MERGE_RESOLUTION|>--- conflicted
+++ resolved
@@ -4,7 +4,7 @@
 
 - remove unused dependencies
   - acorn
-<<<<<<< HEAD
+  - kind-of
 - pin pre-release dependencies
   - `@ts-common/fs` to `0.2.0`
   - `@ts-common/iterator` to `0.3.6`
@@ -14,9 +14,6 @@
   - `@ts-common/string-map` to `0.3.0`
   - `json-pointer` to `0.6.2`
   - `source-map` to `0.7.6`
-=======
-  - kind-of
->>>>>>> bdd4ec05
 
 ## 0.12.1 2025-09-18
 
